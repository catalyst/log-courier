Gem::Specification.new do |gem|
  gem.authors       = ["Jordan Sissel"]
  gem.email         = ["jls@semicomplete.com"]
  gem.description   = "lumberjack log transport library"
  gem.summary       = gem.description
  gem.homepage      = "https://github.com/jordansissel/lumberjack"

  gem.files = %w{
    lib/lumberjack/server.rb
    lib/lumberjack/client.rb
  }
    #lib/lumberjack/server2.rb

  gem.test_files    = []
  gem.name          = "jls-lumberjack"
  gem.require_paths = ["lib"]
<<<<<<< HEAD
  gem.version       = "0.0.21"
=======
  gem.version       = "0.0.20"
>>>>>>> d9fe0d34

  # This isn't used yet because the new protocol isn't ready
  #gem.add_runtime_dependency "ffi-rzmq", "~> 1.0.0"
end<|MERGE_RESOLUTION|>--- conflicted
+++ resolved
@@ -14,11 +14,7 @@
   gem.test_files    = []
   gem.name          = "jls-lumberjack"
   gem.require_paths = ["lib"]
-<<<<<<< HEAD
   gem.version       = "0.0.21"
-=======
-  gem.version       = "0.0.20"
->>>>>>> d9fe0d34
 
   # This isn't used yet because the new protocol isn't ready
   #gem.add_runtime_dependency "ffi-rzmq", "~> 1.0.0"
